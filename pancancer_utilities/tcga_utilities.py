--- conflicted
+++ resolved
@@ -90,42 +90,7 @@
 
     return y_df
 
-<<<<<<< HEAD
-=======
 
-def process_y_matrix_cancertype(
-    acronym, sample_freeze, mutation_burden, hyper_filter=5
-):
-    """
-    Build a y vector based on cancer-type membership
-
-    Arguments
-    ---------
-    acronym: the TCGA cancer-type barcode
-    sample_freeze: a dataframe storing TCGA barcodes and cancer-types
-    mutation_burden: a log10 mutation count per sample (added as covariate)
-
-    Returns
-    -------
-    A y status DataFrame and a status count dataframe
-    """
-    y_df = sample_freeze.assign(status=0)
-    y_df.loc[y_df.DISEASE == acronym, "status"] = 1
-
-    y_df = y_df.set_index("SAMPLE_BARCODE").merge(
-        mutation_burden, left_index=True, right_index=True
-    )
-
-    burden_filter = y_df["log10_mut"] < hyper_filter * y_df["log10_mut"].std()
-    y_df = y_df.loc[burden_filter, :]
-
-    count_df = pd.DataFrame(y_df.status.value_counts()).reset_index()
-    count_df.columns = ["status", acronym]
-
-    return y_df, count_df
-
-
->>>>>>> 5c962905
 def align_matrices(x_file_or_df, y, add_cancertype_covariate=True,
                    add_mutation_covariate=True):
     """
@@ -176,7 +141,6 @@
 
     return use_samples, x_df, y, gene_features
 
-<<<<<<< HEAD
 def align_matrices_mut_burden(x_df, y, add_cancertype_covariate=True):
 
     # select samples to use, assuming y has already been filtered by cancer type
@@ -200,8 +164,6 @@
 
     return use_samples, x_df, y, gene_features
 
-=======
->>>>>>> 5c962905
 
 def standardize_gene_features(x_df, gene_features):
     """Standardize (take z-scores of) real-valued gene expression features.
